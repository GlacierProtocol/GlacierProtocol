#!/usr/bin/env python

################################################################################################
#
# GlacierScript:  Part of the Glacier Protocol (http://glacierprotocol.org)
#
# GlacierScript is designed specifically for use in the context of executing the broader Glacier
# Protocol, a step-by-step procedure for high-security cold storage of Bitcoin.  It is not
# intended to be used as standalone software.
#
# GlacierScript primarily replaces tasks that users would otherwise be doing manually, such as
# typing things on the command line, copying-and-pasting strings, and hand-editing JSON.  It
# mostly consists of print statements, user input, string & JSON manipulation, and command-line
# wrappers around Bitcoin Core and other applications (e.g. those involved in reading and writing
# QR codes.)
#
# GlacierScript avoids cryptographic and other security-sensitive operations as much as possible.
#
# GlacierScript depends on the following command-line applications:
# - Bitcoin Core (http://bitcoincore.org)
# - qrencode (QR code writer: http://packages.ubuntu.com/xenial/qrencode)
# - zbarimg (QR code reader: http://packages.ubuntu.com/xenial/zbar-tools)
# - veracrypt (encryption software: https://www.veracrypt.fr/en/Home.html)
#
################################################################################################

# standard Python libraries
import time
import argparse
import os
import sys
import hashlib
from hashlib import sha256, md5
import random
import subprocess
import json
from decimal import Decimal

# Taken from Gavin Andresen's "bitcointools" python library (exact link in source file)
from base58 import b58encode

SATOSHI_PLACES = Decimal("0.00000001")

VERBOSE_MODE = 0
# if VERBOSE_MODE is 1 will display more verbose output including most bitcoin-cli calls (see help/main-arguments re toggling)

SINGLE_SAFETY_CONFIRM = 1
#if SINGLE_SAFETY_CONFIRM set to 1 will suppress manually entering in "y" repeatedly for safety checklist (replaces with single confirmation)
#repeated prompts like this aren't going to save anyone from catastrophe and make debugging/development laborious on repeated runs - if users need this for the safety items they have bigger problems on their hands

<<<<<<< HEAD
RE_SIGN_MODE = 0
# RE_SIGN_MODE set to 1 to sign a partially-signed transaction (rather than newly created tx) - used in withdraw interactive function. toggled with "sign-transaction" script call
=======
USING_TAILS = 0
# USING_TAILS is set to 1 if using the Tails operating system. used in setup function. toggled via CLI when -t flag supplied

USING_VERACRYPT = 0
# USING_VERACRYPT is set to 1 if using the veracrypt installer in setup function. toggled via CLI arguments (see argument parser section)
# note that installing veracrypt is required only to create volumes, NOT for opening volumes (can just use cryptsetup)

# note: tails/veracrypt global constants are defined below (just above related functions) to make referencing them easier in code audits. not put within related functions (i.e. kept global) in order to print values for CLI help
>>>>>>> 286b486c

################################################################################################
#
# Minor helper functions
#
################################################################################################

def hash_sha256(s):
    """A thin wrapper around the hashlib SHA256 library to provide a more functional interface"""
    m = sha256()
    m.update(s)
    return m.hexdigest()


def hash_md5(s):
    """A thin wrapper around the hashlib md5 library to provide a more functional interface"""
    m = md5()
    m.update(s)
    return m.hexdigest()


def satoshi_to_btc(satoshi):
    """
    Converts a value in satoshi to a value in BTC
    outputs => Decimal

    satoshi: <int>
    """
    value = Decimal(satoshi) / Decimal(100000000)
    return value.quantize(SATOSHI_PLACES)


def btc_to_satoshi(btc):
    """
    Converts a value in BTC to satoshi
    outputs => <int>

    btc: <Decimal> or <Float>
    """
    value = btc * 100000000
    return int(value)

def btc_to_mbtc(btc):
    mbtc = Decimal(btc)*1000
    return mbtc.quantize(SATOSHI_PLACES)

################################################################################################
#
# Read & validate random data from the user
#
################################################################################################

def validate_rng_seed(seed, min_length):
    """
    Validates random hexadecimal seed
    returns => <boolean>

    seed: <string> hex string to be validated
    min_length: <int> number of characters required.  > 0
    """

    if len(seed) < min_length:
        print "Error: Computer entropy must be at least {0} characters long".format(min_length)
        return False

    if len(seed) % 2 != 0:
        print "Error: Computer entropy must contain an even number of characters."
        return False

    try:
        int(seed, 16)
    except ValueError:
        print "Error: Illegal character. Computer entropy must be composed of hexadecimal characters only (0-9, a-f)."
        return False

    return True


def read_rng_seed_interactive(min_length):
    """
    Reads random seed (of at least min_length hexadecimal characters) from standard input
    returns => string

    min_length: <int> minimum number of bytes in the seed.
    """

    char_length = min_length * 2

    def ask_for_rng_seed(length):
        print "Enter at least {0} characters of computer entropy. Spaces are OK, and will be ignored:".format(length)

    ask_for_rng_seed(char_length)
    seed = raw_input()
    seed = unchunk(seed)

    while not validate_rng_seed(seed, char_length):
        ask_for_rng_seed(char_length)
        seed = raw_input()
        seed = unchunk(seed)

    return seed


def validate_dice_seed(dice, min_length):
    """
    Validates dice data (i.e. ensures all digits are between 1 and 6).
    returns => <boolean>

    dice: <string> representing list of dice rolls (e.g. "5261435236...")
    """

    if len(dice) < min_length:
        print "Error: You must provide at least {0} dice rolls".format(min_length)
        return False

    for die in dice:
        try:
            i = int(die)
            if i < 1 or i > 6:
                print "Error: Dice rolls must be between 1 and 6."
                return False
        except ValueError:
            print "Error: Dice rolls must be numbers between 1 and 6"
            return False

    return True


def read_dice_seed_interactive(min_length):
    """
    Reads min_length dice rolls from standard input, as a string of consecutive integers
    Returns a string representing the dice rolls
    returns => <string>

    min_length: <int> number of dice rolls required.  > 0.
    """

    def ask_for_dice_seed(x):
        print "Enter {0} dice rolls (example: 62543 16325 21341...) Spaces are OK, and will be ignored:".format(x)

    ask_for_dice_seed(min_length)
    dice = raw_input()
    dice = unchunk(dice)

    while not validate_dice_seed(dice, min_length):
        ask_for_dice_seed(min_length)
        dice = raw_input()
        dice = unchunk(dice)

    return dice


################################################################################################
#
# private key generation
#
################################################################################################

def xor_hex_strings(str1, str2):
    """
    Return xor of two hex strings.
    An XOR of two pieces of data will be as random as the input with the most randomness.
    We can thus combine two entropy sources in this way as a safeguard against one source being
    compromised in some way.
    For details, see http://crypto.stackexchange.com/a/17660

    returns => <string> in hex format
    """
    if len(str1) != len(str2):
        raise Exception("tried to xor strings of unequal length")
    str1_dec = int(str1, 16)
    str2_dec = int(str2, 16)

    xored = str1_dec ^ str2_dec

    return "{:0{}x}".format(xored, max(len(str1), len(str2)))


def hex_private_key_to_WIF_private_key(hex_key):
    """
    Converts a raw 256-bit hex private key to WIF format
    returns => <string> in hex format
    """

    hex_key_with_prefix = wif_prefix + hex_key + "01"

    h1 = hash_sha256(hex_key_with_prefix.decode("hex"))
    h2 = hash_sha256(h1.decode("hex"))
    checksum = h2[0:8]

    wif_key_before_base58Check = hex_key_with_prefix + checksum
    wif_key = b58encode(wif_key_before_base58Check.decode("hex"))

    return wif_key


################################################################################################
#
# Bitcoin helper functions
#
################################################################################################

def ensure_bitcoind_running():
    """
    Start bitcoind (if it's not already running) and ensure it's functioning properly
    """
    devnull = open("/dev/null")

    # start bitcoind.  If another bitcoind process is already running, this will just print an error
    # message (to /dev/null) and exit.
    #
    # -connect=0.0.0.0 because we're doing local operations only (and have no network connection anyway)
    #
    # The only way to make our signrawtransaction compatible with both 0.16 and 0.17 is using this -deprecatedrpc=signrawtransaction..
    # Once Bitcoin Core v0.17 is published on the Ubuntu PPA we should:
    # 1. Convert signrawtransaction to signrawtransactionwithkeys (note, argument order changes)
    # 2. Remove this -deprecatedrpc=signrawtransaction
    # 3. Change getaddressesbyaccount to getaddressesbylabel
    # 4. Remove this -deprecatedrpc=accounts
    subprocess.call(bitcoind + "-daemon -connect=0.0.0.0 -deprecatedrpc=signrawtransaction -deprecatedrpc=accounts",
                    shell=True, stdout=devnull, stderr=devnull)

    # verify bitcoind started up and is functioning correctly
    times = 0
    while times <= 20:
        times += 1
        if subprocess.call(bitcoin_cli + "getnetworkinfo", shell=True, stdout=devnull, stderr=devnull) == 0:
            return
        time.sleep(0.5)

    raise Exception("Timeout while starting bitcoin server")

def require_minimum_bitcoind_version(min_version):
    """
    Fail if the bitcoind version in use is older than required
    <min_version> - required minimum version in format of getnetworkinfo, i.e. 150100 for v0.15.1
    """
    networkinfo_str = subprocess.check_output(bitcoin_cli + "getnetworkinfo", shell=True)
    networkinfo = json.loads(networkinfo_str)

    if int(networkinfo["version"]) < min_version:
        print "ERROR: Your bitcoind version is too old. You have {}, I need {} or newer. Exiting...".format(networkinfo["version"], min_version)
        sys.exit()

def get_address_for_wif_privkey(privkey):
    """A method for retrieving the address associated with a private key from bitcoin core
       <privkey> - a bitcoin private key in WIF format"""

    # Bitcoin Core doesn't have an RPC for "get the addresses associated w/this private key"
    # just "get the addresses associated with this account"
    # where "account" corresponds to an arbitrary tag we can associate with each private key
    # so, we'll generate a unique "account number" to put this private key into.
    #
    # we're running on a fresh bitcoind installation in the Glacier Protocol, so there's no
    # meaningful risk here of colliding with previously-existing account numbers.
    account_number = random.randint(0, 2**128)

    ensure_bitcoind_running()
    subprocess.call(
        bitcoin_cli + "importprivkey {0} {1}".format(privkey, account_number), shell=True)
    addresses = subprocess.check_output(
        bitcoin_cli + "getaddressesbyaccount {0}".format(account_number), shell=True)

    # extract address from JSON output
    addresses_json = json.loads(addresses)
    return addresses_json[0]


def addmultisigaddress(m, addresses_or_pubkeys, address_type='p2sh-segwit'):
    """
    Call `bitcoin-cli addmultisigaddress`
    returns => JSON response from bitcoin-cli

    m: <int> number of multisig keys required for withdrawal
    addresses_or_pubkeys: List<string> either addresses or hex pubkeys for each of the N keys
    """

    require_minimum_bitcoind_version(160000) # addmultisigaddress API changed in v0.16.0
    address_string = json.dumps(addresses_or_pubkeys)
    argstring = "{0} '{1}' '' '{2}'".format(m, address_string, address_type)
    return json.loads(bitcoin_cli_call("addmultisigaddress",argstring))

def get_utxos(tx, address):
    """
    Given a transaction, find all the outputs that were sent to an address
    returns => List<Dictionary> list of UTXOs in bitcoin core format

    tx - <Dictionary> in bitcoind core format
    address - <string>
    """
    utxos = []

    for output in tx["vout"]:
        if "addresses" not in output["scriptPubKey"]:
            # In Bitcoin Core versions older than v0.16, native segwit outputs have no address decoded
            continue
        out_addresses = output["scriptPubKey"]["addresses"]
        amount_btc = output["value"]
        if address in out_addresses:
            utxos.append(output)

    return utxos

def verbose(content):
    # if verbose mode enabled, print content
    if VERBOSE_MODE:
        print content

def bitcoin_cli_call(cmd,args):
    full_cmd = "{0}{1} {2}".format(bitcoin_cli,cmd,args)
    # note glacier has a space after bitcoind call in "bitcoin_cli" variable
    verbose("\nbitcoin cli call:\n {0} \n".format(full_cmd))
    cmd_output = subprocess.check_output(full_cmd, shell=True)
    verbose("\ncli output:\n {0} \n\n".format(cmd_output))
    return cmd_output

def create_unsigned_transaction(source_address, destinations, redeem_script, input_txs):
    """
    Returns a hex string representing an unsigned bitcoin transaction
    returns => <string>

    source_address: <string> input_txs will be filtered for utxos to this source address
    destinations: {address <string>: amount<string>} dictionary mapping destination addresses to amount in BTC
    redeem_script: <string>
    input_txs: List<dict> List of input transactions in dictionary form (bitcoind decoded format)
    """
    ensure_bitcoind_running()

    # prune destination addresses sent 0 btc
    for address, value in destinations.items():
        if value == "0":
            del destinations[address]

    # For each UTXO used as input, we need the txid and vout index to generate a transaction
    inputs = []
    for tx in input_txs:
        utxos = get_utxos(tx, source_address)
        txid = tx["txid"]

        for utxo in utxos:
            inputs.append({
                "txid": txid,
                "vout": int(utxo["n"])
            })

    argstring = "'{0}' '{1}'".format(
        json.dumps(inputs), json.dumps(destinations))

    tx_unsigned_hex = bitcoin_cli_call("createrawtransaction",argstring).strip()

    return tx_unsigned_hex


def sign_transaction(source_address, keys, redeem_script, unsigned_hex, input_txs):
    """
    Creates a signed transaction
    output => dictionary {"hex": transaction <string>, "complete": <boolean>}

    source_address: <string> input_txs will be filtered for utxos to this source address
    keys: List<string> The private keys you wish to sign with
    redeem_script: <string>
    unsigned_hex: <string> The unsigned transaction, in hex format
    input_txs: List<dict> A list of input transactions to use (bitcoind decoded format)
    """

    # For each UTXO used as input, we need the txid, vout index, scriptPubKey, amount, and redeemScript
    # to generate a signature
    inputs = []
    for tx in input_txs:
        utxos = get_utxos(tx, source_address)
        txid = tx["txid"]
        for utxo in utxos:
            inputs.append({
                "txid": txid,
                "vout": int(utxo["n"]),
                "amount": utxo["value"],
                "scriptPubKey": utxo["scriptPubKey"]["hex"],
                "redeemScript": redeem_script
            })

    argstring_2 = "{0} '{1}' '{2}'".format(
        unsigned_hex, json.dumps(inputs), json.dumps(keys))
    signed_hex = bitcoin_cli_call("signrawtransaction",argstring_2).strip()

    signed_tx = json.loads(signed_hex)
    return signed_tx


def get_fee_interactive(source_address, keys, destinations, redeem_script, input_txs):
    """
    Returns a recommended transaction fee, given market fee data provided by the user interactively
    Because fees tend to be a function of transaction size, we build the transaction in order to
    recomend a fee.
    return => <Decimal> fee value

    Parameters:
      source_address: <string> input_txs will be filtered for utxos to this source address
      keys: A list of signing keys
      destinations: {address <string>: amount<string>} dictionary mapping destination addresses to amount in BTC
      redeem_script: String
      input_txs: List<dict> List of input transactions in dictionary form (bitcoind decoded format)
      fee_basis_satoshis_per_byte: <int> optional basis for fee calculation
    """

    MAX_FEE = .005  # in btc.  hardcoded limit to protect against user typos

    ensure_bitcoind_running()

    approve = False
    while not approve:
        print "\nEnter fee rate."
        fee_basis_satoshis_per_byte = int(raw_input("Satoshis per vbyte: "))

        unsigned_tx = create_unsigned_transaction(
            source_address, destinations, redeem_script, input_txs)

        signed_tx = sign_transaction(source_address, keys,
                                     redeem_script, unsigned_tx, input_txs)

        decoded_tx = json.loads(bitcoin_cli_call("decoderawtransaction",signed_tx["hex"]))
        size = decoded_tx["vsize"]

        fee = size * fee_basis_satoshis_per_byte
        fee = satoshi_to_btc(fee)

        if fee > MAX_FEE:
            print "Calculated fee ({}) is too high. Must be under {}".format(fee, MAX_FEE)
        else:
            print "\nBased on the provided rate, the fee will be {0} bitcoin = {1} mBTC.".format(fee,btc_to_mbtc(fee))
            confirm = yes_no_interactive()

            if confirm:
                approve = True
            else:
                print "\nFee calculation aborted. Starting over..."

    return fee


################################################################################################
#
# QR code helper functions
#
################################################################################################

def write_and_verify_qr_code(name, filename, data):
    """
    Write a QR code and then read it back to try and detect any tricksy malware tampering with it.

    name: <string> short description of the data
    filename: <string> filename for storing the QR code. note that ".png" is added in function to make incrementing easier
    data: <string> the data to be encoded
    """

    # note: it would probably be better to write qr codes to RAM disk or secure volume. while shouldn't contain keys, may increase security by decreasing chance of unencrypted transaction history being discovered
    QR_SUBDIR = "qrcodes"
    QR_SUFFIX = ".png"
    script_root = os.path.dirname(os.path.abspath(__file__))
    QR_DIRPATH = script_root + "/" + QR_SUBDIR
    if not os.path.isdir(QR_DIRPATH):
        os.mkdir(QR_DIRPATH)
    QR_PATH = QR_DIRPATH + "/" + filename + QR_SUFFIX
    if os.path.exists(QR_PATH):
        #print "QR exists at: {0}".format(QR_PATH)
        i = 2
        while os.path.exists(QR_DIRPATH + "/" + filename + str(i) + QR_SUFFIX):
            i += 1
        QR_PATH = QR_DIRPATH + "/" + filename + str(i) + QR_SUFFIX

    subprocess.call("qrencode -o {0} {1}".format(QR_PATH, data), shell=True)
    check = subprocess.check_output(
        "zbarimg --set '*.enable=0' --set 'qr.enable=1' --quiet --raw {}".format(QR_PATH), shell=True)

    if check.strip() != data:
        print "********************************************************************"
        print "WARNING: {} QR code could not be verified properly. This could be a sign of a security breach.".format(name)
        print "********************************************************************"

    print "QR code for {0} written to {1}".format(name, QR_PATH)


################################################################################################
#
# User sanity checking
#
################################################################################################

def yes_no_interactive():
    def confirm_prompt():
        return raw_input("Confirm? (y/n): ")

    confirm = confirm_prompt()

    while True:
        if confirm.upper() == "Y":
            return True
        if confirm.upper() == "N":
            return False
        else:
            print "You must enter y (for yes) or n (for no)."
            confirm = confirm_prompt()

def safety_checklist():

    checks = [
        "Are you running this on a computer WITHOUT a network connection of any kind?",
        "Have the wireless cards in this computer been physically removed?",
        "Are you running on battery power?",
        "Are you running on an operating system booted from a USB drive?",
        "Is your screen hidden from view of windows, cameras, and other people?",
        "Are smartphones and all other nearby devices turned off and in a Faraday bag?"]

    for check in checks:
        if SINGLE_SAFETY_CONFIRM is 0:
            answer = raw_input(check + " (y/n)?")
            if answer.upper() != "Y":
                print "\n Safety check failed. Exiting."
                sys.exit()
        else:
            print check + "\n"

    if SINGLE_SAFETY_CONFIRM is 1:
        # this could clearly be more efficient/condensed w above block
        answer = raw_input("confirm the above (y/n): ")
        if answer.upper() != "Y":
            print "\n Safety check failed. Exiting."
            sys.exit()


################################################################################################
#
# Main "entropy" function
#
################################################################################################


def unchunk(string):
    """
    Remove spaces in string
    """
    return string.replace(" ", "")


def format_chunks(size, string):
    """
    Splits a string into chunks of [size] characters, for easy human readability
    """
    tail = ""
    remainder = len(string) % size
    arr = [string[size * i: size * i + size] for i in range(len(string) / size)]
    body = " ".join(arr)
    if remainder > 0:
        tail = string[-remainder:]
    return body + " " + tail


def entropy(n, length):
    """
    Generate n random strings for the user from /dev/random
    """
    safety_checklist()

    print "\n\n"
    print "Making {} random data strings....".format(n)
    print "If strings don't appear right away, please continually move your mouse cursor. These movements generate entropy which is used to create random data.\n"

    idx = 0
    while idx < n:
        seed = subprocess.check_output(
            "xxd -l {} -p /dev/random".format(length), shell=True)
        idx += 1
        seed = seed.replace('\n', '')
        print "Computer entropy #{0}: {1}".format(idx, format_chunks(4, seed))


################################################################################################
#
# Main "deposit" function
#
################################################################################################

def deposit_interactive(m, n, dice_seed_length=62, rng_seed_length=20):
    """
    Generate data for a new cold storage address (private keys, address, redemption script)
    m: <int> number of multisig keys required for withdrawal
    n: <int> total number of multisig keys
    dice_seed_length: <int> minimum number of dice rolls required
    rng_seed_length: <int> minimum length of random seed required
    """

    safety_checklist()
    ensure_bitcoind_running()

    print "\n"
    print "Creating {0}-of-{1} cold storage address.\n".format(m, n)

    keys = []

    while len(keys) < n:
        index = len(keys) + 1
        print "\nCreating private key #{}".format(index)

        dice_seed_string = read_dice_seed_interactive(dice_seed_length)
        dice_seed_hash = hash_sha256(dice_seed_string)

        rng_seed_string = read_rng_seed_interactive(rng_seed_length)
        rng_seed_hash = hash_sha256(rng_seed_string)

        # back to hex string
        hex_private_key = xor_hex_strings(dice_seed_hash, rng_seed_hash)
        WIF_private_key = hex_private_key_to_WIF_private_key(hex_private_key)

        keys.append(WIF_private_key)

    print "Private keys created."
    print "Generating {0}-of-{1} cold storage address...\n".format(m, n)

    addresses = [get_address_for_wif_privkey(key) for key in keys]
    results = addmultisigaddress(m, addresses)

    print "Private keys:"
    for idx, key in enumerate(keys):
        print "Key #{0}: {1}".format(idx + 1, key)

    print "\nCold storage address:"
    print "{}".format(results["address"])

    print "\nRedemption script:"
    print "{}".format(results["redeemScript"])
    print ""

    write_and_verify_qr_code("cold storage address", "address", results["address"])
    write_and_verify_qr_code("redemption script", "redemption",
                       results["redeemScript"])


################################################################################################
#
# Main "withdraw" function
#
################################################################################################

def withdraw_interactive():
    """
    Construct and sign a transaction to withdaw funds from cold storage
    All data required for transaction construction is input at the terminal
    """

    safety_checklist()
    ensure_bitcoind_running()

    approve = False

    while not approve:
        addresses = {}

        print "\nYou will need to enter several pieces of information to create a withdrawal transaction."
        print "\n\n*** PLEASE BE SURE TO ENTER THE CORRECT DESTINATION ADDRESS ***\n"

        source_address = raw_input("\nSource cold storage address: ")

        if RE_SIGN_MODE is not 1:
            redeem_script = raw_input("\nRedemption script for source cold storage address: ")
            dest_address = raw_input("\nDestination address: ")
            num_tx = int(raw_input("\nHow many unspent transactions will you be using for this withdrawal? "))
        else:
            # begin main re-sign code block
            print "\nPlease paste the partially-signed raw transaction (hexadecimal format) with unspent outputs at the source address"
            print "OR"
            print "input a filename located in the current directory which contains the raw transaction data"
            print "(If the transaction data is over ~4000 characters long, you _must_ use a file.):"

            part_signed_hex_tx = raw_input()
            if os.path.isfile(part_signed_hex_tx):
                part_signed_hex_tx = open(part_signed_hex_tx).read().strip()

            part_signed_tx = json.loads(bitcoin_cli_call("decoderawtransaction",part_signed_hex_tx))
            redeem_script=part_signed_tx["vin"][0]["txinwitness"][-1]
            num_tx = len(part_signed_tx["vin"])

            # parse change amount & destination address from partly-signed data
            if len(part_signed_tx["vout"]) is 1:
                verbose("only 1 transaction output indicates entire balance being withdrawn (change amount = 0)")
                #thus destination address data in vout[0]
                change_amount = Decimal(0)
                withdrawal_amount = Decimal(part_signed_tx["vout"][0]["value"]).quantize(SATOSHI_PLACES)
                dest_address = part_signed_tx["vout"][0]["scriptPubKey"]["addresses"][0]
            else:
                verbose("multiple outputs indicates change to be delivered back to cold storage address")
                # ascertain where destination and change addresses are in vout array
                cold_storage_vout_index = -1
                destination_vout_index = -1
                i = 0
                for output in part_signed_tx["vout"]:
                    for address in output["scriptPubKey"]["addresses"]:
                        if address == source_address:
                            cold_storage_vout_index = i
                            break
                    i += 1

                if cold_storage_vout_index is -1:
                    print "could not find cold storage source address in partially signed transaction hex (more than 1 output without cold address found in these for change!)! exiting..."
                    sys.exit()
                if cold_storage_vout_index == 0:
                    destination_vout_index = 1
                else:
                    destination_vout_index = 0
                dest_address = part_signed_tx["vout"][destination_vout_index]["scriptPubKey"]["addresses"][0]

                # now parse out amounts knowing array positions of source/destination vouts
                change_amount = Decimal(part_signed_tx["vout"][cold_storage_vout_index]["value"]).quantize(SATOSHI_PLACES)
                withdrawal_amount = Decimal(part_signed_tx["vout"][destination_vout_index]["value"]).quantize(SATOSHI_PLACES)

            print"\nfollowing variables parsed from partially signed hex input:"
            print "\n    cold storage / source_address: {0}".format(source_address)
            print "\n    redemption script: {0}".format(redeem_script)
            print "\n    destination address: {0}".format(dest_address)
            print "\n    number of input transactions: {0}".format(num_tx)
            print "\n    change amount: {0}".format(change_amount)
            print "\n    withdrawal amount: {0}".format(withdrawal_amount)

            print "\n\nplease confirm whether above data is correct before proceeding to input additional data for transaction re-sign"
            confirm = yes_no_interactive()
            if not confirm:
                print "auto parsed data from transaction incorrect so aborting"
                sys.exit()
            # end main re-sign code block

        addresses[source_address] = 0
        addresses[dest_address] = 0

        # input_txs was "txs" (renamed for clarity)
        input_txs = []
        utxos = []
        utxo_sum = Decimal(0).quantize(SATOSHI_PLACES)

        while len(input_txs) < num_tx:
            print "\nPlease paste raw transaction #{} (hexadecimal format) with unspent outputs at the source address".format(len(input_txs) + 1)
            print "OR"
            print "input a filename located in the current directory which contains the raw transaction data"
            print "(If the transaction data is over ~4000 characters long, you _must_ use a file.):"

            hex_tx = raw_input()
            if os.path.isfile(hex_tx):
                hex_tx = open(hex_tx).read().strip()

            tx = json.loads(bitcoin_cli_call("decoderawtransaction",hex_tx))
            input_txs.append(tx)
            utxos += get_utxos(tx, source_address)

        if len(utxos) == 0:
            print "\nTransaction data not found for source address: {}".format(source_address)
            sys.exit()
        else:
            print "\nTransaction data found for source address."

            for utxo in utxos:
                value = Decimal(utxo["value"]).quantize(SATOSHI_PLACES)
                utxo_sum += value

            print "TOTAL unspent amount for this raw transaction: {} BTC".format(utxo_sum)

        print "\nHow many private keys will you be signing this transaction with? "
        key_count = int(raw_input("#: "))

        keys = []
        while len(keys) < key_count:
            key = raw_input("Key #{0}: ".format(len(keys) + 1))
            keys.append(key)

        ###### fees, amount, and change #######

        input_amount = utxo_sum
        # exclude re-sign mode from running fee calculation function again
        if RE_SIGN_MODE is not 1:
            fee = get_fee_interactive(
                source_address, keys, addresses, redeem_script, input_txs)
            # Got this far
            if fee > input_amount:
                print "ERROR: Your fee is greater than the sum of your unspent transactions.  Try using larger unspent transactions. Exiting..."
                sys.exit()

            print "\nPlease enter the decimal amount (in bitcoin) to withdraw to the destination address."
            print "\nExample: For 2.3 bitcoins, enter \"2.3\"."
            print "\nAfter a fee of {0}, you have {1} bitcoins available to withdraw.".format(fee, input_amount - fee)
            print "\n*** Technical note for experienced Bitcoin users:  If the withdrawal amount & fee are cumulatively less than the total amount of the unspent transactions, the remainder will be sent back to the same cold storage address as change. ***\n"
            withdrawal_amount = raw_input(
                "Amount to send to {0} (leave blank to withdraw all funds stored in these unspent transactions): ".format(dest_address))
            if withdrawal_amount == "":
                withdrawal_amount = input_amount - fee
            else:
                withdrawal_amount = Decimal(withdrawal_amount).quantize(SATOSHI_PLACES)

            if fee + withdrawal_amount > input_amount:
                print "Error: fee + withdrawal amount greater than total amount available from unspent transactions"
                raise Exception("Output values greater than input value")

            change_amount = input_amount - withdrawal_amount - fee

            # less than a satoshi due to weird floating point imprecision
            if change_amount < 1e-8:
                change_amount = 0

            if change_amount > 0:
                print "{0} being returned to cold storage address address {1}.".format(change_amount, source_address)
        else:
            fee = input_amount - withdrawal_amount - change_amount

        addresses[dest_address] = str(withdrawal_amount)
        addresses[source_address] = str(change_amount)

        # check data
        print "\nIs this data correct?"
        print "*** WARNING: Incorrect data may lead to loss of funds ***\n"

        print "{0} BTC in unspent supplied transactions".format(input_amount)
        for address, value in addresses.iteritems():
            if address == source_address:
                print "{0} BTC going back to cold storage address {1}".format(value, address)
            else:
                print "{0} BTC going to destination address {1}".format(value, address)
        print "Fee amount: {0} btc ({1} mbtc)".format(fee,btc_to_mbtc(fee))
        print "\nSigning with private keys: "
        for key in keys:
            print "{}".format(key)

        print "\n"
        confirm = yes_no_interactive()

        if confirm:
            approve = True
        else:
            print "\nProcess aborted. Starting over...."

    #### Calculate Transaction ####
    print "\nCalculating transaction...\n"

    if RE_SIGN_MODE is not 1:
        unsigned_tx = create_unsigned_transaction(
            source_address, addresses, redeem_script, input_txs)

        signed_tx = sign_transaction(source_address, keys,
                                     redeem_script, unsigned_tx, input_txs)
    else:
        re_sign_input_txs = []
        txid = tx["txid"]
        for utxo in utxos:
            re_sign_input_txs.append({
                "txid": txid,
                "vout": int(utxo["n"]),
                "amount": utxo["value"],
                "scriptPubKey": utxo["scriptPubKey"]["hex"],
                "redeemScript": redeem_script
            })
        resign_args = "{0} '{1}' '{2}'".format(part_signed_hex_tx, json.dumps(re_sign_input_txs), json.dumps(keys))
        signed_tx = json.loads(bitcoin_cli_call("signrawtransaction",resign_args))

    print "\nSufficient private keys to execute transaction?"
    print signed_tx["complete"]

    print "\nRaw signed transaction (hex):"
    print signed_tx["hex"]

    print "\nTransaction fingerprint (md5):"
    print hash_md5(signed_tx["hex"])

    write_and_verify_qr_code("transaction", "transaction", signed_tx["hex"])

################################################################################################
#
# install/setup & veracrypt functions
#
################################################################################################

DEFAULT_TAILS_DEB_DIR = "/media/amnesia/apps/tails_apps"
DEFAULT_TAILS_BTC_DIR = "/media/amnesia/apps/tails_apps/bitcoin-0.17.0"
DEFAULT_TAILS_VERACRYPT_INSTALLER = "/media/amnesia/apps/tails_apps/veracrypt-1.23-setup/veracrypt-1.23-setup-gui-x64"
# download from https://launchpad.net/veracrypt/trunk/1.23/+download/veracrypt-1.23-setup.tar.bz2

def install_software(deb_dir,btc_dir,veracrypt):
    # note: this is written/tested now only for tails
    verbose("\ninstall function called w following directories/files:")
    verbose("\n  deb package dir: {0}\n  bitcoin dir: {1}\n  veracrypt file: {2}".format(deb_dir,btc_dir,veracrypt))

    # use 1 string for executing multiple sudo commands together (avoids multi prompts on tails)
    cmds_string = ""

    # need to validate paths to deb, btc, and veracrypt dirs/files
    #   consider consolidation of following blocks into new function w multi calls
    if deb_dir is None:
        if os.path.isdir(DEFAULT_TAILS_DEB_DIR):
            print "\nno debian application packages directory supplied but found exiting default application directory at {0} (will use this)".format(DEFAULT_TAILS_DEB_DIR)
            deb_dir = DEFAULT_TAILS_DEB_DIR
        else:
            print "\nno debian application package directory supplied with --appdir flag and no app directory found at default path (must either supply --appdir flag or have apps existing in default path to run setup)"
            sys.exit()
    else:
        if not os.path.isdir(deb_dir):
            print "\ndebian package directory path supplied via command line not found (at {0})- please ensure this exists and retry...exiting".format(deb_dir)
            sys.exit()
        else:
            print "\nusing supplied debian package path at {0}".format(deb_dir)

    if btc_dir is None:
        if os.path.isdir(DEFAULT_TAILS_BTC_DIR):
            print "\nno bitcoin application directory supplied but found exiting default bitcoin application directory at {0} (will use this)".format(DEFAULT_TAILS_BTC_DIR)
            btc_dir = DEFAULT_TAILS_BTC_DIR
        else:
            print "\nno bitcoin application directory path supplied with --btcdir flag, nor folder existing at default bitcoin application path at {0} (one of these required for setup)".format(DEFAULT_TAILS_BTC_DIR)
            sys.exit()
    else:
        if not os.path.isdir(btc_dir):
            print "\nbitcoin application path supplied via command line not found (at {0})- please ensure this exists and retry...exiting".format(btc_dir)
            sys.exit()

    if USING_VERACRYPT is 1:
        # note: sometimes get a stranger error w "xmessage" popup when veracrypt gui installer launches - however does not appear to preclude normally installation
        #   consider recoding for non-gui installer if available?
        valid_veracrypt = 0
        if veracrypt is not None:
            if os.path.isfile(veracrypt):
                valid_veracrypt = 1
        if valid_veracrypt is 0:
            if os.path.isfile(DEFAULT_TAILS_VERACRYPT_INSTALLER):
                veracrypt = DEFAULT_TAILS_VERACRYPT_INSTALLER
            else:
                print "\nveracrypt installer doesn't exist at default location or custom path. please provide valid veracrypt path or place installer at default location ({0})".format(DEFAULT_TAILS_VERACRYPT_INSTALLER)
                sys.exit()

    cmds_string += "dpkg -i {0}/*.deb".format(deb_dir)
    cmds_string += "; install -m 0755 -o root -g root -t /usr/local/bin {0}/bin/*".format(btc_dir)

    print "\nabout to perform the following operations:"
    print "  install debian packages from {0}".format(deb_dir)
    print "  install bitcoin from {0}".format(btc_dir)

    if USING_TAILS is 1:
        print "  manually opening Tails port for bitcoind to locally listen on"
        cmds_string += "; iptables -I OUTPUT -p tcp -d 127.0.0.1 --dport 8332 -m owner --uid-owner amnesia -j ACCEPT"
        # note that without the above code bitcoin-cli commands will not work in tails

    if USING_VERACRYPT is 1:
        print "  running veracrypt gui installer from: {0}".format(veracrypt)
        cmds_string += "; {0}".format(veracrypt)

    # execute commands together to avoid many prompts in tails, after user verification
    print "\n"
    if not yes_no_interactive():
        print "user not verifying setup parameters so aborting..."
        sys.exit()
    verbose("\nsetup is executing multiple sudo commands: {0}".format(cmds_string))
    subprocess.call("sudo -- sh -c '{0}'".format(cmds_string), shell=True)

DEFAULT_VERACRYPT_TAILS_VOL_NAME = "glaciervc"
# DEFAULT_VERACRYPT_TAILS_VOL_NAME defines default mapper name for veracrypt file decryption. used in veracrypt open function
DEFAULT_VERACRYPT_TAILS_VC_FILE_PATH = "/media/amnesia/apps/user_data/glacierVol.vc"
# DEFAULT_VERACRYPT_TAILS_VC_FILE_PATH defines full default path to veracrypt file to decrypt/mount. used in veracrypt open function
VERACRYPT_TAILS_MOUNT_DIR = "/media/amnesia/veracrypt-volumes"
# VERACRYPT_TAILS_MOUNT_DIR defines the directory veracrypt volumes are mounted to when using veracrypt on tails. used in both veracrypt open & close functions

def veracrypt_open_vol(vc_vol_path,vc_vol_name):
    if vc_vol_path is None:
        vc_vol_path = DEFAULT_VERACRYPT_TAILS_VC_FILE_PATH
    if vc_vol_name is None:
        vc_vol_name = DEFAULT_VERACRYPT_TAILS_VOL_NAME
    print "\nwill attempt to mount veracrypt volume at {0} to {1}/{2}".format(vc_vol_path,VERACRYPT_TAILS_MOUNT_DIR,vc_vol_name)
    if not yes_no_interactive():
        print "\ndid not confirm veracrypt file/mount paths so exiting"
        sys.exit()
    if not os.path.exists(vc_vol_path):
        print "\nno file exists at {0}".format(vc_vol_path)
        sys.exit()
    cmds_string = "cryptsetup --veracrypt open --type tcrypt {0} {1}".format(vc_vol_path,vc_vol_name)
    cmds_string +="; mkdir -p {0}/{1}".format(VERACRYPT_TAILS_MOUNT_DIR,vc_vol_name)
    cmds_string +="; mount -o uid=1000,gid=1000 /dev/mapper/{0} {1}/{2}".format(vc_vol_name,VERACRYPT_TAILS_MOUNT_DIR,vc_vol_name)
    try:
        subprocess.call("sudo -- sh -c '{0}'".format(cmds_string), shell=True)
    except:
        print "\nerror while attempting to open/mount veracrypt volume"

def veracrypt_close_vol(vc_vol_name):
    if vc_vol_name is None:
        vc_vol_name = DEFAULT_VERACRYPT_TAILS_VOL_NAME
    # additional verification and error-catching should be written here (e.g. if volume not mounted at given location)
    cmd = "sudo umount {0}/{1}".format(VERACRYPT_TAILS_MOUNT_DIR,vc_vol_name)
    verbose("\nabout to execute following cmd: \n{0}\n".format(cmd))
    try:
        subprocess.call(cmd, shell=True)
    except:
        print "\nerror while attempting to close veracrypt volume"

################################################################################################
#
# main function
#
# Show help, or execute one of the three main routines: entropy, deposit, withdraw
#
################################################################################################

if __name__ == "__main__":
    parser = argparse.ArgumentParser()
    parser.add_argument('program', choices=[
<<<<<<< HEAD
                        'entropy', 'create-deposit-data', 'create-withdrawal-data','sign-transaction','qr-code'])

=======
                        'setup', 'entropy', 'create-deposit-data', 'create-withdrawal-data','qr-code', 'veracrypt-open', 'veracrypt-close'])
>>>>>>> 286b486c
    parser.add_argument("--num-keys", type=int,
                        help="The number of keys to create random entropy for", default=1)
    parser.add_argument("-d", "--dice", type=int,
                        help="The minimum number of dice rolls to use for entropy when generating private keys (default: 62)", default=62)
    parser.add_argument("-r", "--rng", type=int,
                        help="Minimum number of 8-bit bytes to use for computer entropy when generating private keys (default: 20)", default=20)
    parser.add_argument(
        "-m", type=int, help="Number of signing keys required in an m-of-n multisig address creation (default m-of-n = 1-of-2)", default=1)
    parser.add_argument(
        "-n", type=int, help="Number of total keys required in an m-of-n multisig address creation (default m-of-n = 1-of-2)", default=2)
    parser.add_argument('--testnet', type=int, help=argparse.SUPPRESS)
    parser.add_argument("-q", "--qrdata", help="Data to be encoded into qr-code")
    parser.add_argument('-t', action='store_const',
                        default=0,
                        dest='USING_TAILS',
                        const=1,
                        help='indicate using tails operating system - used in setup for deb package loading & configuring bitcoind start (on tails need manual bitcoind port opening for bitcoin-cli calls)')
    parser.add_argument("--appdir",
                        help="for setup function: path to debian application packages to install. default tails location: {0}".format(DEFAULT_TAILS_DEB_DIR))
    parser.add_argument("--btcdir",
                        help="for setup function: path to untarred bitcoin application directory (for local install of bitcoin binaries). default tails location: {0}".format(DEFAULT_TAILS_BTC_DIR))
    parser.add_argument("--veracrypt", action='store_const',
                        default=0,
                        dest='USING_VERACRYPT',
                        const=1,
                        help="for setup function: run veracrypt gui installer if set to 1")
    parser.add_argument("--veracrypt-dir",
                        dest='veracrypt_dir',
                        help="for setup function: path to untarred veracrypt setup file if using veracrypt. default tails location: {0}".format(DEFAULT_TAILS_VERACRYPT_INSTALLER))
    parser.add_argument("--vc-path",
                        dest='vc_vol_path',
                        help="for use with veracrypt-open - path to existing veracrypt volume (to be opened) in non-default location. optional - if not provided default path of {0}".format(DEFAULT_VERACRYPT_TAILS_VC_FILE_PATH))
    parser.add_argument("--vc-name",
                        dest='vc_vol_name',
                        help="for use with veracrypt-open & veracrypt-close - mapper name to give veracrypt volume (will be mounted with this). optional - if not provided default name of {0}".format(DEFAULT_VERACRYPT_TAILS_VOL_NAME))
    parser.add_argument('-v', action='store_const',
                        default=0,
                        dest='VERBOSE_MODE',
                        const=1,
                        help='increase output verbosity including showing bitcoin-cli calls/outputs')

    args = parser.parse_args()

    VERBOSE_MODE = args.VERBOSE_MODE
    USING_TAILS = args.USING_TAILS
    USING_VERACRYPT = args.USING_VERACRYPT

    global bitcoind, bitcoin_cli, wif_prefix
    cli_args = "-testnet -rpcport={} -datadir=bitcoin-test-data ".format(args.testnet) if args.testnet else ""
    wif_prefix = "EF" if args.testnet else "80"
    bitcoind = "bitcoind " + cli_args
    bitcoin_cli = "bitcoin-cli " + cli_args

    if args.program == "setup":
        install_software(args.appdir,args.btcdir,args.veracrypt_dir)

    if args.program == "entropy":
        entropy(args.num_keys, args.rng)

    if args.program == "create-deposit-data":
        deposit_interactive(args.m, args.n, args.dice, args.rng)

    if args.program == "create-withdrawal-data":
        withdraw_interactive()

    if args.program == "sign-transaction":
        # Sign an existing transaction (i.e. add a signature to partially signed tx) to withdaw funds from cold storage
        RE_SIGN_MODE = 1
        withdraw_interactive()

    if args.program == "qr-code":
        write_and_verify_qr_code("qrcode", "qrcode", args.qrdata)

    if args.program == "veracrypt-open":
        veracrypt_open_vol(args.vc_vol_path,args.vc_vol_name)

    if args.program == "veracrypt-close":
        veracrypt_close_vol(args.vc_vol_name)<|MERGE_RESOLUTION|>--- conflicted
+++ resolved
@@ -48,10 +48,9 @@
 #if SINGLE_SAFETY_CONFIRM set to 1 will suppress manually entering in "y" repeatedly for safety checklist (replaces with single confirmation)
 #repeated prompts like this aren't going to save anyone from catastrophe and make debugging/development laborious on repeated runs - if users need this for the safety items they have bigger problems on their hands
 
-<<<<<<< HEAD
 RE_SIGN_MODE = 0
 # RE_SIGN_MODE set to 1 to sign a partially-signed transaction (rather than newly created tx) - used in withdraw interactive function. toggled with "sign-transaction" script call
-=======
+
 USING_TAILS = 0
 # USING_TAILS is set to 1 if using the Tails operating system. used in setup function. toggled via CLI when -t flag supplied
 
@@ -60,7 +59,6 @@
 # note that installing veracrypt is required only to create volumes, NOT for opening volumes (can just use cryptsetup)
 
 # note: tails/veracrypt global constants are defined below (just above related functions) to make referencing them easier in code audits. not put within related functions (i.e. kept global) in order to print values for CLI help
->>>>>>> 286b486c
 
 ################################################################################################
 #
@@ -1063,12 +1061,7 @@
 if __name__ == "__main__":
     parser = argparse.ArgumentParser()
     parser.add_argument('program', choices=[
-<<<<<<< HEAD
-                        'entropy', 'create-deposit-data', 'create-withdrawal-data','sign-transaction','qr-code'])
-
-=======
-                        'setup', 'entropy', 'create-deposit-data', 'create-withdrawal-data','qr-code', 'veracrypt-open', 'veracrypt-close'])
->>>>>>> 286b486c
+                        'setup', 'entropy', 'create-deposit-data', 'create-withdrawal-data', 'sign-transaction', 'qr-code', 'veracrypt-open', 'veracrypt-close'])
     parser.add_argument("--num-keys", type=int,
                         help="The number of keys to create random entropy for", default=1)
     parser.add_argument("-d", "--dice", type=int,
